# This code is part of Qiskit.
#
# (C) Copyright IBM 2020, 2021.
#
# This code is licensed under the Apache License, Version 2.0. You may
# obtain a copy of this license in the LICENSE.txt file in the root directory
# of this source tree or at http://www.apache.org/licenses/LICENSE-2.0.
#
# Any modifications or derivative works of this code must retain this
# copyright notice, and modified files need to carry a notice indicating
# that they have been altered from the originals.

""" Classifiers Package """

<<<<<<< HEAD
from .neural_network_classifier import NeuralNetworkClassifier
from .vqc import VQC

__all__ = [
    'NeuralNetworkClassifier',
=======
from .qsvc import QSVC
from .vqc import VQC

__all__ = [
    'QSVC',
>>>>>>> d41b9754
    'VQC'
]<|MERGE_RESOLUTION|>--- conflicted
+++ resolved
@@ -12,18 +12,12 @@
 
 """ Classifiers Package """
 
-<<<<<<< HEAD
 from .neural_network_classifier import NeuralNetworkClassifier
+from .qsvc import QSVC
 from .vqc import VQC
 
 __all__ = [
     'NeuralNetworkClassifier',
-=======
-from .qsvc import QSVC
-from .vqc import VQC
-
-__all__ = [
     'QSVC',
->>>>>>> d41b9754
     'VQC'
 ]