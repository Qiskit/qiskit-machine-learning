# This code is part of Qiskit.
#
# (C) Copyright IBM 2021.
#
# This code is licensed under the Apache License, Version 2.0. You may
# obtain a copy of this license in the LICENSE.txt file in the root directory
# of this source tree or at http://www.apache.org/licenses/LICENSE-2.0.
#
# Any modifications or derivative works of this code must retain this
# copyright notice, and modified files need to carry a notice indicating
# that they have been altered from the originals.
"""An implementation of quantum neural network classifier."""

from typing import Union, cast
import numpy as np

from qiskit import QuantumCircuit
from qiskit.utils import QuantumInstance
from qiskit.algorithms.optimizers import Optimizer
<<<<<<< HEAD
from ...exceptions import QiskitMachineLearningError
from ...datasets.dataset_helper import split_dataset_to_data_and_labels, map_label_to_class_name

logger = logging.getLogger(__name__)

# pylint: disable=invalid-name
=======
>>>>>>> ecad62de

from ...exceptions import QiskitMachineLearningError
from ...neural_networks import CircuitQNN
from ...utils.loss_functions.loss import Loss

from . import NeuralNetworkClassifier


class VQC(NeuralNetworkClassifier):
    """Quantum neural network classifier."""

<<<<<<< HEAD
    def __init__(
            self,
            optimizer: Optimizer,
            feature_map: QuantumCircuit,
            var_form: QuantumCircuit,
            training_dataset: Dict[str, np.ndarray],
            test_dataset: Optional[Dict[str, np.ndarray]] = None,
            datapoints: Optional[np.ndarray] = None,
            max_evals_grouped: int = 1,
            minibatch_size: int = -1,
            callback: Optional[Callable[[int, np.ndarray, float, int], None]] = None,
            use_sigmoid_cross_entropy: bool = False,
            quantum_instance: Optional[
                Union[QuantumInstance, BaseBackend, Backend]] = None) -> None:
=======
    def __init__(self,
                 feature_map: QuantumCircuit,
                 var_form: QuantumCircuit,
                 loss: Union[str, Loss] = 'cross_entropy',
                 optimizer: Optimizer = None,
                 warm_start: bool = False,
                 quantum_instance: QuantumInstance = None) -> None:
>>>>>>> ecad62de
        """
        Args:
            feature_map: The QuantumCircuit instance to use.
            var_form: The variational form instance.
            loss: A target loss function to be used in training. Default is cross entropy.
            optimizer: An instance of an optimizer to be used in training.
            warm_start: Use weights from previous fit to start next fit.

        Raises:
            QiskitMachineLearningError: unknown loss, invalid neural network
        """
<<<<<<< HEAD
        super().__init__(
            var_form=var_form,
            optimizer=optimizer,
            cost_fn=self._loss,
            quantum_instance=quantum_instance
        )
        self._batches = None
        self._label_batches = None
        self._batch_index = None
        self._eval_time = None
        self.batch_num = None
        self._optimizer.set_max_evals_grouped(max_evals_grouped)
=======
        # TODO: add getters/setters
>>>>>>> ecad62de

        # construct circuit
        if feature_map.num_qubits != var_form.num_qubits:
            raise QiskitMachineLearningError('Feature map and var form need same number of qubits!')
        self._feature_map = feature_map
        self._var_form = var_form
        self._num_qubits = feature_map.num_qubits
        self._circuit = QuantumCircuit(self._num_qubits)
        self._circuit.compose(feature_map, inplace=True)
        self._circuit.compose(var_form, inplace=True)

        # construct circuit QNN
        neural_network = CircuitQNN(self._circuit,
                                    feature_map.parameters,
                                    var_form.parameters,
                                    interpret=self._get_interpret(2),
                                    output_shape=2,
                                    quantum_instance=quantum_instance)

        super().__init__(neural_network=neural_network,
                         loss=loss,
                         one_hot=True,
                         optimizer=optimizer,
                         warm_start=warm_start)

    @property
    def feature_map(self) -> QuantumCircuit:
        """ Returns the used feature map."""
        return self._feature_map

    @property
    def var_form(self) -> QuantumCircuit:
        """ Returns the used variational form."""
        return self._var_form

    @property
    def circuit(self) -> QuantumCircuit:
        """ Returns the underlying quantum circuit."""
        return self._circuit

    @property
    def num_qubits(self) -> int:
        """ Returns the number of qubits used by variational form and feature map."""
        return self.circuit.num_qubits

    def fit(self, X: np.ndarray, y: np.ndarray):  # pylint: disable=invalid-name
        """
        Fit the model to data matrix X and targets y.

        Args:
            X: The input data.
            y: The target values.

        Returns:
            self: returns a trained classifier.
        """
        num_classes = len(np.unique(y, axis=0))
        cast(CircuitQNN, self._neural_network).set_interpret(self._get_interpret(num_classes),
                                                             num_classes)
        return super().fit(X, y)

    def _get_interpret(self, num_classes):
        def parity(x, num_classes=num_classes):
            return '{:b}'.format(x).count('1') % num_classes
        return parity<|MERGE_RESOLUTION|>--- conflicted
+++ resolved
@@ -17,15 +17,6 @@
 from qiskit import QuantumCircuit
 from qiskit.utils import QuantumInstance
 from qiskit.algorithms.optimizers import Optimizer
-<<<<<<< HEAD
-from ...exceptions import QiskitMachineLearningError
-from ...datasets.dataset_helper import split_dataset_to_data_and_labels, map_label_to_class_name
-
-logger = logging.getLogger(__name__)
-
-# pylint: disable=invalid-name
-=======
->>>>>>> ecad62de
 
 from ...exceptions import QiskitMachineLearningError
 from ...neural_networks import CircuitQNN
@@ -37,22 +28,6 @@
 class VQC(NeuralNetworkClassifier):
     """Quantum neural network classifier."""
 
-<<<<<<< HEAD
-    def __init__(
-            self,
-            optimizer: Optimizer,
-            feature_map: QuantumCircuit,
-            var_form: QuantumCircuit,
-            training_dataset: Dict[str, np.ndarray],
-            test_dataset: Optional[Dict[str, np.ndarray]] = None,
-            datapoints: Optional[np.ndarray] = None,
-            max_evals_grouped: int = 1,
-            minibatch_size: int = -1,
-            callback: Optional[Callable[[int, np.ndarray, float, int], None]] = None,
-            use_sigmoid_cross_entropy: bool = False,
-            quantum_instance: Optional[
-                Union[QuantumInstance, BaseBackend, Backend]] = None) -> None:
-=======
     def __init__(self,
                  feature_map: QuantumCircuit,
                  var_form: QuantumCircuit,
@@ -60,7 +35,6 @@
                  optimizer: Optimizer = None,
                  warm_start: bool = False,
                  quantum_instance: QuantumInstance = None) -> None:
->>>>>>> ecad62de
         """
         Args:
             feature_map: The QuantumCircuit instance to use.
@@ -72,22 +46,7 @@
         Raises:
             QiskitMachineLearningError: unknown loss, invalid neural network
         """
-<<<<<<< HEAD
-        super().__init__(
-            var_form=var_form,
-            optimizer=optimizer,
-            cost_fn=self._loss,
-            quantum_instance=quantum_instance
-        )
-        self._batches = None
-        self._label_batches = None
-        self._batch_index = None
-        self._eval_time = None
-        self.batch_num = None
-        self._optimizer.set_max_evals_grouped(max_evals_grouped)
-=======
         # TODO: add getters/setters
->>>>>>> ecad62de
 
         # construct circuit
         if feature_map.num_qubits != var_form.num_qubits:
