--- conflicted
+++ resolved
@@ -50,10 +50,6 @@
 
         # set number of qubits, feature map, and variational form
         self.num_qubits = num_qubits
-<<<<<<< HEAD
-        self.feature_map = feature_map if feature_map else ZZFeatureMap(num_qubits)
-        self.var_form = var_form if var_form else RealAmplitudes(num_qubits)
-=======
 
         # TODO: circuits need to have well-defined parameter order!
         self._feature_map = feature_map if feature_map else ZZFeatureMap(num_qubits)
@@ -66,7 +62,6 @@
         idx = np.argsort([p.name for p in self._var_form.parameters])
         weight_params = list(self._var_form.parameters)
         weight_params = [weight_params[i] for i in idx]
->>>>>>> c030e4c6
 
         # construct circuit
         self._qc = QuantumCircuit(num_qubits)
@@ -76,13 +71,8 @@
         # set observable
         self.observable = observable if observable else PauliSumOp.from_list([('Z'*num_qubits, 1)])
 
-<<<<<<< HEAD
-        # combine everything to operator
-        operator = ~StateFn(self.observable) @ StateFn(self.qc)
-=======
         # combine all to operator
         operator = ~StateFn(self.observable) @ StateFn(self._qc)
->>>>>>> c030e4c6
 
         super().__init__(operator, self.feature_map.parameters, self.var_form.parameters,
                          exp_val=exp_val, quantum_instance=quantum_instance)