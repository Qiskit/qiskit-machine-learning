# This code is part of Qiskit.
#
# (C) Copyright IBM 2020, 2021.
#
# This code is licensed under the Apache License, Version 2.0. You may
# obtain a copy of this license in the LICENSE.txt file in the root directory
# of this source tree or at http://www.apache.org/licenses/LICENSE-2.0.
#
# Any modifications or derivative works of this code must retain this
# copyright notice, and modified files need to carry a notice indicating
# that they have been altered from the originals.

"""A Neural Network abstract class for all (quantum) neural networks within Qiskit's
machine learning module."""


from abc import ABC, abstractmethod
from typing import Tuple, Union, List, Optional

import numpy as np
from sparse import SparseArray

from ..exceptions import QiskitMachineLearningError


class NeuralNetwork(ABC):
    """Abstract Neural Network class providing forward and backward pass and handling
    batched inputs. This is to be implemented by other (quantum) neural networks.
    """

    def __init__(self, num_inputs: int, num_weights: int, sparse: bool,
                 output_shape: Union[int, Tuple[int, ...]]) -> None:
        """Initializes the Neural Network.
        Args:
            num_inputs: The number of input features.
            num_weights: The number of trainable weights.
            sparse: Determines whether the output is a sparse array or not.
            output_shape: The shape of the output.
        Raises:
            QiskitMachineLearningError: Invalid parameter values.
        """
        if num_inputs < 0:
            raise QiskitMachineLearningError('Number of inputs cannot be negative!')
        self._num_inputs = num_inputs

        if num_weights < 0:
            raise QiskitMachineLearningError('Number of weights cannot be negative!')
        self._num_weights = num_weights

        self._sparse = sparse

        if isinstance(output_shape, int):
            output_shape = (output_shape,)
        if not np.all([s > 0 for s in output_shape]):
            raise QiskitMachineLearningError('Invalid output shape, all components must be > 0!')
        self._output_shape = output_shape

    @property
    def num_inputs(self) -> int:
        """Returns the number of input features."""
        return self._num_inputs

    @property
    def num_weights(self) -> int:
        """Returns the number of trainable weights."""
        return self._num_weights

    @property
    def sparse(self) -> bool:
        """Returns whether the output is sparse or not."""
        return self._sparse

    @property
    def output_shape(self) -> Tuple[int, ...]:
        """Returns the output shape."""
        return self._output_shape

    def _validate_input(self, input_data: Optional[Union[List[float], np.ndarray, float]]
                        ) -> Tuple[Union[np.ndarray, None], Union[Tuple[int, ...], None]]:
        if input_data is None:
            return None, None
        input_ = np.array(input_data)
        shape = input_.shape
        if len(shape) == 0:
            # there's a single value in the input.
            input_ = input_.reshape((1, 1))
            return input_, shape

        if shape[-1] != self._num_inputs:
            raise QiskitMachineLearningError(f"Input data has incorrect shape, last dimension "
                                             f"is not equal to the number of inputs: "
                                             f"{self._num_inputs}, but got: {shape[-1]}.")

        if len(shape) == 1:
            # add an empty dimension for samples (batch dimension)
            input_ = input_.reshape((1, -1))
        elif len(shape) > 2:
            # flatten lower dimensions, keep num_inputs as a last dimension
            input_ = input_.reshape((np.product(input_.shape[:-1]), -1))

        return input_, shape

    def _validate_weights(self, weights: Optional[Union[List[float], np.ndarray, float]]
                          ) -> Union[np.ndarray, None]:
        if weights is None:
            return None
        weights_ = np.array(weights)
        return weights_.reshape(self.num_weights)

<<<<<<< HEAD
    def _validate_output(self, output_data: np.ndarray, original_shape: Tuple[int, ...]
                         ) -> np.ndarray:
=======
    def _validate_forward_output(self, output_data: np.ndarray, original_shape: Tuple[int, ...]
                                 ) -> np.ndarray:
>>>>>>> 44b71033
        if original_shape and len(original_shape) >= 2:
            output_data = output_data.reshape((*original_shape[:-1], *self._output_shape))

        return output_data

<<<<<<< HEAD
=======
    def _validate_backward_output(self,
                                  input_grad: np.ndarray, weight_grad: np.ndarray,
                                  original_shape: Tuple[int, ...]) -> Tuple[np.ndarray, np.ndarray]:
        if input_grad is not None and original_shape and len(original_shape) >= 2:
            input_grad = input_grad.reshape(
                (*original_shape[:-1], *self._output_shape, self._num_inputs))
            weight_grad = weight_grad.reshape(
                (*original_shape[:-1], *self._output_shape, self._num_weights))

        return input_grad, weight_grad

>>>>>>> 44b71033
    def forward(self, input_data: Optional[Union[List[float], np.ndarray, float]],
                weights: Optional[Union[List[float], np.ndarray, float]]
                ) -> Union[np.ndarray, SparseArray]:
        """Forward pass of the network.

        Args:
            input_data: input data of the shape (num_inputs). In case of a single scalar input it is
                directly cast to and interpreted like a one-element array.
            weights: trainable weights of the shape (num_weights). In case of a single scalar weight
                it is directly cast to and interpreted like a one-element array.
        Returns:
            The result of the neural network of the shape (output_shape).
        """
        input_, shape = self._validate_input(input_data)
        weights_ = self._validate_weights(weights)
        output_data = self._forward(input_, weights_)
<<<<<<< HEAD
        return self._validate_output(output_data, shape)
=======
        return self._validate_forward_output(output_data, shape)
>>>>>>> 44b71033

    @abstractmethod
    def _forward(self, input_data: Optional[np.ndarray], weights: Optional[np.ndarray]
                 ) -> Union[np.ndarray, SparseArray]:
        raise NotImplementedError

    def backward(self, input_data: Optional[Union[List[float], np.ndarray, float]],
                 weights: Optional[Union[List[float], np.ndarray, float]]
                 ) -> Tuple[Optional[Union[np.ndarray, SparseArray]],
                            Optional[Union[np.ndarray, SparseArray]]]:
        """Backward pass of the network.

        Args:
            input_data: input data of the shape (num_inputs). In case of a
                single scalar input it is directly cast to and interpreted like a one-element array.
            weights: trainable weights of the shape (num_weights). In case of a single scalar weight
            it is directly cast to and interpreted like a one-element array.
        Returns:
            The result of the neural network of the backward pass, i.e., a tuple with the gradients
            for input and weights of shape (output_shape, num_input) and
            (output_shape, num_weights), respectively.
        """
<<<<<<< HEAD
        input_, _ = self._validate_input(input_data)
        weights_ = self._validate_weights(weights)
        # todo: reshape input gradients.
        return self._backward(input_, weights_)
=======
        input_, shape = self._validate_input(input_data)
        weights_ = self._validate_weights(weights)
        input_grad, weight_grad = self._backward(input_, weights_)

        input_grad_reshaped, weight_grad_reshaped = \
            self._validate_backward_output(input_grad, weight_grad, shape)

        return input_grad_reshaped, weight_grad_reshaped
>>>>>>> 44b71033

    @ abstractmethod
    def _backward(self, input_data: Optional[np.ndarray], weights: Optional[np.ndarray]
                  ) -> Tuple[Optional[Union[np.ndarray, SparseArray]],
                             Optional[Union[np.ndarray, SparseArray]]]:
        raise NotImplementedError<|MERGE_RESOLUTION|>--- conflicted
+++ resolved
@@ -107,20 +107,13 @@
         weights_ = np.array(weights)
         return weights_.reshape(self.num_weights)
 
-<<<<<<< HEAD
-    def _validate_output(self, output_data: np.ndarray, original_shape: Tuple[int, ...]
-                         ) -> np.ndarray:
-=======
     def _validate_forward_output(self, output_data: np.ndarray, original_shape: Tuple[int, ...]
                                  ) -> np.ndarray:
->>>>>>> 44b71033
         if original_shape and len(original_shape) >= 2:
             output_data = output_data.reshape((*original_shape[:-1], *self._output_shape))
 
         return output_data
 
-<<<<<<< HEAD
-=======
     def _validate_backward_output(self,
                                   input_grad: np.ndarray, weight_grad: np.ndarray,
                                   original_shape: Tuple[int, ...]) -> Tuple[np.ndarray, np.ndarray]:
@@ -132,7 +125,6 @@
 
         return input_grad, weight_grad
 
->>>>>>> 44b71033
     def forward(self, input_data: Optional[Union[List[float], np.ndarray, float]],
                 weights: Optional[Union[List[float], np.ndarray, float]]
                 ) -> Union[np.ndarray, SparseArray]:
@@ -149,11 +141,7 @@
         input_, shape = self._validate_input(input_data)
         weights_ = self._validate_weights(weights)
         output_data = self._forward(input_, weights_)
-<<<<<<< HEAD
-        return self._validate_output(output_data, shape)
-=======
         return self._validate_forward_output(output_data, shape)
->>>>>>> 44b71033
 
     @abstractmethod
     def _forward(self, input_data: Optional[np.ndarray], weights: Optional[np.ndarray]
@@ -176,12 +164,6 @@
             for input and weights of shape (output_shape, num_input) and
             (output_shape, num_weights), respectively.
         """
-<<<<<<< HEAD
-        input_, _ = self._validate_input(input_data)
-        weights_ = self._validate_weights(weights)
-        # todo: reshape input gradients.
-        return self._backward(input_, weights_)
-=======
         input_, shape = self._validate_input(input_data)
         weights_ = self._validate_weights(weights)
         input_grad, weight_grad = self._backward(input_, weights_)
@@ -190,7 +172,6 @@
             self._validate_backward_output(input_grad, weight_grad, shape)
 
         return input_grad_reshaped, weight_grad_reshaped
->>>>>>> 44b71033
 
     @ abstractmethod
     def _backward(self, input_data: Optional[np.ndarray], weights: Optional[np.ndarray]
