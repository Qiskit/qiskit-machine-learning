--- conflicted
+++ resolved
@@ -241,14 +241,7 @@
 
         input_grad: Union[np.ndarray, SparseArray] = None
         weights_grad: Union[np.ndarray, SparseArray] = None
-<<<<<<< HEAD
-        if self.dense:
-            input_grad = np.zeros((1, *self.output_shape, self.num_inputs))
-            weights_grad = np.zeros((1, *self.output_shape, self.num_weights))
-        else:
-=======
         if self._sparse:
->>>>>>> f3b76533
             if self.num_inputs > 0:
                 input_grad = DOK((1, *self.output_shape, self.num_inputs))
             else:
