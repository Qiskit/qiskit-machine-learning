# This code is part of Qiskit.
#
# (C) Copyright IBM 2020, 2021.
#
# This code is licensed under the Apache License, Version 2.0. You may
# obtain a copy of this license in the LICENSE.txt file in the root directory
# of this source tree or at http://www.apache.org/licenses/LICENSE-2.0.
#
# Any modifications or derivative works of this code must retain this
# copyright notice, and modified files need to carry a notice indicating
# that they have been altered from the originals.

"""A Sampling Neural Network based on a given quantum circuit."""

from numbers import Integral
from typing import (Tuple, Union, List,
                    Callable, Optional, cast, Iterable)

import numpy as np
from sparse import SparseArray, DOK
from scipy.sparse import coo_matrix

from qiskit import QuantumCircuit
from qiskit.circuit import Parameter
from qiskit.opflow import Gradient, CircuitSampler, CircuitStateFn
from qiskit.providers import BaseBackend, Backend
from qiskit.utils import QuantumInstance

from .sampling_neural_network import SamplingNeuralNetwork
from ..exceptions import QiskitMachineLearningError


class CircuitQNN(SamplingNeuralNetwork):
    """A Sampling Neural Network based on a given quantum circuit."""

    def __init__(self, circuit: QuantumCircuit,
                 input_params: Optional[List[Parameter]] = None,
                 weight_params: Optional[List[Parameter]] = None,
                 sparse: bool = False,
                 sampling: bool = False,
                 interpret: Optional[Callable[[int], Union[int, Tuple[int, ...]]]] = None,
                 output_shape: Union[int, Tuple[int, ...]] = None,
                 gradient: Gradient = None,
                 quantum_instance: Optional[Union[QuantumInstance, BaseBackend, Backend]] = None
                 ) -> None:
        """Initializes the Circuit Quantum Neural Network.

        Args:
            circuit: The (parametrized) quantum circuit that generates the samples of this network.
            input_params: The parameters of the circuit corresponding to the input.
            weight_params: The parameters of the circuit corresponding to the trainable weights.
            sparse: Returns whether the output is sparse or not.
            sampling: Determines whether the network returns a batch of samples or (possibly
                sparse) array of probabilities in its forward pass. In case of probabilities,
                the backward pass returns the probability gradients, while it returns (None, None)
                in the case of samples. Note that sampling==True will always result in a
                dense return array independent of the other settings.
            interpret: A callable that maps the measured integer to another unsigned integer or
                tuple of unsigned integers. These are used as new indices for the (potentially
                sparse) output array. If this is used, the output shape of the output needs to be
                given as a separate argument.
            output_shape: The output shape of the custom interpretation. The output shape is
                automatically determined in case of sampling==True.
            gradient: The gradient converter to be used for the probability gradients.
            quantum_instance: The quantum instance to evaluate the circuits.

        Raises:
            QiskitMachineLearningError: if `interpret` is passed without `output_shape`.
        """

        # TODO: need to be able to handle partial measurements! (partial trace...)
        # copy circuit and add measurements in case non are given
        self._circuit = circuit.copy()
        if quantum_instance.is_statevector:
            if len(self._circuit.clbits) > 0:
                self._circuit.remove_final_measurements()
        elif len(self._circuit.clbits) == 0:
            self._circuit.measure_all()

        self._input_params = list(input_params or [])
        self._weight_params = list(weight_params or [])
        self._interpret = interpret if interpret else lambda x: x
        sparse_ = sparse
        # this definition required by mypy
        output_shape_: Union[int, Tuple[int, ...]] = -1
        if sampling:
            num_samples = quantum_instance.run_config.shots
            sparse_ = False
            # infer shape from function
            ret = self._interpret(0)
            result = np.array(ret)
            output_shape_ = (num_samples, *result.shape)
            if len(result.shape) == 0:
                output_shape_ = (num_samples, 1)
        else:
            if interpret:
                if output_shape is None:
                    raise QiskitMachineLearningError(
                        'No output shape given, but required in case of custom interpret!')
                output_shape_ = output_shape
            else:
                output_shape_ = (2**circuit.num_qubits,)

        self._gradient = gradient

        if isinstance(quantum_instance, (BaseBackend, Backend)):
            quantum_instance = QuantumInstance(quantum_instance)
        self._quantum_instance = quantum_instance
        self._sampler = CircuitSampler(quantum_instance, param_qobj=False, caching='all')

        # construct probability gradient opflow object
        grad_circuit = circuit.copy()
        grad_circuit.remove_final_measurements()  # TODO: ideally this would not be necessary
        params = list(input_params) + list(weight_params)
        self._grad_circuit = Gradient().convert(CircuitStateFn(grad_circuit), params)

        super().__init__(len(self._input_params), len(self._weight_params), sparse_, sampling,
                         output_shape_)

    @property
    def circuit(self) -> QuantumCircuit:
        """Returns the underlying quantum circuit."""
        return self._circuit

    @property
    def input_params(self) -> List:
        """Returns the list of input parameters."""
        return self._input_params

    @property
    def weight_params(self) -> List:
        """Returns the list of trainable weights parameters."""
        return self._weight_params

    @property
    def quantum_instance(self) -> QuantumInstance:
        """Returns the quantum instance to evaluate the circuit."""
        return self._quantum_instance

    @quantum_instance.setter
    def quantum_instance(self, quantum_instance) -> None:
        """Sets the quantum instance to evaluate the circuit and make sure circuit has
        measurements or not depending on the type of backend used.
        """
        self._quantum_instance = quantum_instance

        # add measurements in case non are given
        if quantum_instance.is_statevector:
            if len(self._circuit.clbits) > 0:
                self._circuit.remove_final_measurements()
        elif len(self._circuit.clbits) == 0:
            self._circuit.measure_all()

    def _sample(self, input_data: Optional[np.ndarray], weights: Optional[np.ndarray]
                ) -> np.ndarray:
        if self._quantum_instance.is_statevector:
            raise QiskitMachineLearningError('Sampling does not work with statevector simulator!')

<<<<<<< HEAD
        # combine parameter dictionary
        # param_values = {p: input_data[0][i] for i, p in enumerate(self.input_params)}
        # param_values.update({p: weights[i] for i, p in enumerate(self.weight_params)})

=======
>>>>>>> 2cdb4983
        # evaluate operator
        orig_memory = self.quantum_instance.backend_options.get('memory')
        self.quantum_instance.backend_options['memory'] = True

        circuits = []
        # iterate over rows, each row is an element of a batch
        rows = input_data.shape[0]
        for i in range(rows):
            param_values = {input_param: input_data[i, j]
                            for j, input_param in enumerate(self.input_params)}
            param_values.update({weight_param: weights[j]
                                 for j, weight_param in enumerate(self.weight_params)})
            circuits.append(self._circuit.bind_parameters(param_values))

<<<<<<< HEAD
        # result = self.quantum_instance.execute(self.circuit.bind_parameters(param_values))
        result = self._quantum_instance.execute(circuits)
=======
        result = self._quantum_instance.execute(circuits)
        # set the memory setting back
>>>>>>> 2cdb4983
        self.quantum_instance.backend_options['memory'] = orig_memory

        # return samples
        samples = np.zeros((rows, *self.output_shape))
        # collect them from all executed circuits
        for i, circuit in enumerate(circuits):
            memory = result.get_memory(circuit)
            for j, b in enumerate(memory):
                samples[i, j, :] = self._interpret(int(b, 2))
        return samples

    def _probabilities(self, input_data: Optional[np.ndarray], weights: Optional[np.ndarray]
                       ) -> Union[np.ndarray, SparseArray]:
<<<<<<< HEAD
        # combine parameter dictionary
        # param_values = {p: input_data[0][i] for i, p in enumerate(self.input_params)}
        # param_values.update({p: weights[i] for i, p in enumerate(self.weight_params)})

=======
>>>>>>> 2cdb4983
        # evaluate operator
        circuits = []
        rows = input_data.shape[0]
        for i in range(rows):
            param_values = {input_param: input_data[i, j]
                            for j, input_param in enumerate(self.input_params)}
            param_values.update({weight_param: weights[j]
                                 for j, weight_param in enumerate(self.weight_params)})
            circuits.append(self._circuit.bind_parameters(param_values))

        result = self.quantum_instance.execute(circuits)
        # initialize probabilities
        prob: Union[np.ndarray, SparseArray] = None
        if self.sparse:
            prob = DOK((rows, *self.output_shape))
        else:
            prob = np.zeros((rows, *self.output_shape))

        for i, circuit in enumerate(circuits):
            counts = result.get_counts(circuit)
            shots = sum(counts.values())

            # evaluate probabilities
            for b, v in counts.items():
                key = self._interpret(int(b, 2))
                if isinstance(key, Integral):
                    key = (cast(int, key),)
                key = (i, *key)  # type: ignore
                prob[key] += v / shots

        if self.sparse:
            return prob.to_coo()
        else:
            return prob

    def _probability_gradients(self, input_data: Optional[np.ndarray], weights: Optional[np.ndarray]
                               ) -> Tuple[Union[np.ndarray, SparseArray],
                                          Union[np.ndarray, SparseArray]]:
<<<<<<< HEAD
        # combine parameter dictionary
        param_values = {p: input_data[0][i] for i, p in enumerate(self.input_params)}
        param_values.update({p: weights[i] for i, p in enumerate(self.weight_params)})

        # TODO: additional "bind_parameters" should not be necessary, seems like a bug to be fixed
        grad = self._sampler.convert(self._grad_circuit, param_values
                                     ).bind_parameters(param_values).eval()
=======
        rows = input_data.shape[0]
>>>>>>> 2cdb4983

        # initialize empty gradients
        input_grad: Union[np.ndarray, SparseArray] = None
        weights_grad: Union[np.ndarray, SparseArray] = None
        if self._sparse:
            if self.num_inputs > 0:
                input_grad = DOK((rows, *self.output_shape, self.num_inputs))
            else:
                input_grad = np.zeros((rows, *self.output_shape, self.num_inputs))
            if self.num_weights > 0:
                weights_grad = DOK((rows, *self.output_shape, self.num_weights))
            else:
                weights_grad = np.zeros((rows, *self.output_shape, self.num_weights))
        else:
<<<<<<< HEAD
            input_grad = np.zeros((1, *self.output_shape, self.num_inputs))
            weights_grad = np.zeros((1, *self.output_shape, self.num_weights))

        # construct gradients
        for i in range(self.num_inputs + self.num_weights):
            coo_grad = coo_matrix(grad[i])  # this works for sparse and dense case

            # get index for input or weights gradients
            j = i if i < self.num_inputs else i - self.num_inputs

            for _, k, val in zip(coo_grad.row, coo_grad.col, coo_grad.data):

                # interpret integer and construct key
                key = self._interpret(k)
                if isinstance(key, Integral):
                    key = (0, int(key), j)
                else:
                    # if key is an array-type, cast to hashable tuple
                    key = tuple(cast(Iterable[int], key))
                    key = (0, *key, j)  # type: ignore

                # store value for inputs or weights gradients
                if i < self.num_inputs:
                    input_grad[key] += np.real(val)
                else:
                    weights_grad[key] += np.real(val)
=======
            input_grad = np.zeros((rows, *self.output_shape, self.num_inputs))
            weights_grad = np.zeros((rows, *self.output_shape, self.num_weights))

        for row in range(rows):
            param_values = {input_param: input_data[row, j]
                            for j, input_param in enumerate(self.input_params)}
            param_values.update({weight_param: weights[j]
                                 for j, weight_param in enumerate(self.weight_params)})

            # TODO: additional "bind_parameters" should not be necessary,
            #  seems like a bug to be fixed
            grad = self._sampler.convert(self._grad_circuit, param_values
                                         ).bind_parameters(param_values).eval()

            # construct gradients
            for i in range(self.num_inputs + self.num_weights):
                coo_grad = coo_matrix(grad[i])  # this works for sparse and dense case

                # get index for input or weights gradients
                j = i if i < self.num_inputs else i - self.num_inputs

                for _, k, val in zip(coo_grad.row, coo_grad.col, coo_grad.data):

                    # interpret integer and construct key
                    key = self._interpret(k)
                    if isinstance(key, Integral):
                        key = (row, int(key), j)
                    else:
                        # if key is an array-type, cast to hashable tuple
                        key = tuple(cast(Iterable[int], key))
                        key = (row, *key, j)  # type: ignore

                    # store value for inputs or weights gradients
                    if i < self.num_inputs:
                        input_grad[key] += np.real(val)
                    else:
                        weights_grad[key] += np.real(val)
>>>>>>> 2cdb4983

        if self.sparse:
            return input_grad.to_coo(), weights_grad.to_coo()
        else:
            return input_grad, weights_grad<|MERGE_RESOLUTION|>--- conflicted
+++ resolved
@@ -156,13 +156,6 @@
         if self._quantum_instance.is_statevector:
             raise QiskitMachineLearningError('Sampling does not work with statevector simulator!')
 
-<<<<<<< HEAD
-        # combine parameter dictionary
-        # param_values = {p: input_data[0][i] for i, p in enumerate(self.input_params)}
-        # param_values.update({p: weights[i] for i, p in enumerate(self.weight_params)})
-
-=======
->>>>>>> 2cdb4983
         # evaluate operator
         orig_memory = self.quantum_instance.backend_options.get('memory')
         self.quantum_instance.backend_options['memory'] = True
@@ -177,13 +170,8 @@
                                  for j, weight_param in enumerate(self.weight_params)})
             circuits.append(self._circuit.bind_parameters(param_values))
 
-<<<<<<< HEAD
-        # result = self.quantum_instance.execute(self.circuit.bind_parameters(param_values))
-        result = self._quantum_instance.execute(circuits)
-=======
         result = self._quantum_instance.execute(circuits)
         # set the memory setting back
->>>>>>> 2cdb4983
         self.quantum_instance.backend_options['memory'] = orig_memory
 
         # return samples
@@ -197,13 +185,6 @@
 
     def _probabilities(self, input_data: Optional[np.ndarray], weights: Optional[np.ndarray]
                        ) -> Union[np.ndarray, SparseArray]:
-<<<<<<< HEAD
-        # combine parameter dictionary
-        # param_values = {p: input_data[0][i] for i, p in enumerate(self.input_params)}
-        # param_values.update({p: weights[i] for i, p in enumerate(self.weight_params)})
-
-=======
->>>>>>> 2cdb4983
         # evaluate operator
         circuits = []
         rows = input_data.shape[0]
@@ -242,17 +223,7 @@
     def _probability_gradients(self, input_data: Optional[np.ndarray], weights: Optional[np.ndarray]
                                ) -> Tuple[Union[np.ndarray, SparseArray],
                                           Union[np.ndarray, SparseArray]]:
-<<<<<<< HEAD
-        # combine parameter dictionary
-        param_values = {p: input_data[0][i] for i, p in enumerate(self.input_params)}
-        param_values.update({p: weights[i] for i, p in enumerate(self.weight_params)})
-
-        # TODO: additional "bind_parameters" should not be necessary, seems like a bug to be fixed
-        grad = self._sampler.convert(self._grad_circuit, param_values
-                                     ).bind_parameters(param_values).eval()
-=======
         rows = input_data.shape[0]
->>>>>>> 2cdb4983
 
         # initialize empty gradients
         input_grad: Union[np.ndarray, SparseArray] = None
@@ -267,34 +238,6 @@
             else:
                 weights_grad = np.zeros((rows, *self.output_shape, self.num_weights))
         else:
-<<<<<<< HEAD
-            input_grad = np.zeros((1, *self.output_shape, self.num_inputs))
-            weights_grad = np.zeros((1, *self.output_shape, self.num_weights))
-
-        # construct gradients
-        for i in range(self.num_inputs + self.num_weights):
-            coo_grad = coo_matrix(grad[i])  # this works for sparse and dense case
-
-            # get index for input or weights gradients
-            j = i if i < self.num_inputs else i - self.num_inputs
-
-            for _, k, val in zip(coo_grad.row, coo_grad.col, coo_grad.data):
-
-                # interpret integer and construct key
-                key = self._interpret(k)
-                if isinstance(key, Integral):
-                    key = (0, int(key), j)
-                else:
-                    # if key is an array-type, cast to hashable tuple
-                    key = tuple(cast(Iterable[int], key))
-                    key = (0, *key, j)  # type: ignore
-
-                # store value for inputs or weights gradients
-                if i < self.num_inputs:
-                    input_grad[key] += np.real(val)
-                else:
-                    weights_grad[key] += np.real(val)
-=======
             input_grad = np.zeros((rows, *self.output_shape, self.num_inputs))
             weights_grad = np.zeros((rows, *self.output_shape, self.num_weights))
 
@@ -332,7 +275,6 @@
                         input_grad[key] += np.real(val)
                     else:
                         weights_grad[key] += np.real(val)
->>>>>>> 2cdb4983
 
         if self.sparse:
             return input_grad.to_coo(), weights_grad.to_coo()
