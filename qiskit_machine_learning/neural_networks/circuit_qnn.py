# This code is part of Qiskit.
#
# (C) Copyright IBM 2020, 2021.
#
# This code is licensed under the Apache License, Version 2.0. You may
# obtain a copy of this license in the LICENSE.txt file in the root directory
# of this source tree or at http://www.apache.org/licenses/LICENSE-2.0.
#
# Any modifications or derivative works of this code must retain this
# copyright notice, and modified files need to carry a notice indicating
# that they have been altered from the originals.

"""A Sampling Neural Network based on a given quantum circuit."""

from numbers import Integral
from typing import (Tuple, Union, List,
                    Callable, Optional, Dict, cast, Iterable)

import numpy as np
from sparse import SparseArray, DOK

from qiskit import QuantumCircuit
from qiskit.circuit import Parameter
from qiskit.opflow import Gradient, CircuitSampler, CircuitStateFn
from qiskit.providers import BaseBackend, Backend
from qiskit.utils import QuantumInstance

from .sampling_neural_network import SamplingNeuralNetwork
from ..exceptions import QiskitMachineLearningError


class CircuitQNN(SamplingNeuralNetwork):
    """A Sampling Neural Network based on a given quantum circuit."""

    def __init__(self, circuit: QuantumCircuit,
                 input_params: Optional[List[Parameter]] = None,
                 weight_params: Optional[List[Parameter]] = None,
                 dense: bool = False,
                 return_samples: bool = False,
                 interpret: Optional[Callable[[int], Union[int, Tuple[int, ...]]]] = None,
                 output_shape: Union[int, Tuple[int, ...]] = None,
                 gradient: Gradient = None,
                 quantum_instance: Optional[Union[QuantumInstance, BaseBackend, Backend]] = None
                 ) -> None:
        """Initializes the Circuit Quantum Neural Network.

        Args:
            circuit: The (parametrized) quantum circuit that generates the samples of this network.
            input_params: The parameters of the circuit corresponding to the input.
            weight_params: The parameters of the circuit corresponding to the trainable weights.
            dense: Returns whether the output is dense or not.
            return_samples: Determines whether the network returns a batch of samples or (possibly
                sparse) array of probabilities in its forward pass. In case of probabilities,
                the backward pass returns the probability gradients, while it returns (None, None)
                in the case of samples. Note that return_samples==True will always result in a
                dense return array independent of the other settings.
            interpret: A callable that maps the measured integer to another unsigned integer or
                tuple of unsigned integers. These are used as new indices for the (potentially
                sparse) output array. If this is used, the output shape of the output needs to be
                given as a separate argument.
            output_shape: The output shape of the custom interpretation. The output shape is
                automatically determined in case of return_samples==True.
            gradient: The gradient converter to be used for the probability gradients.
            quantum_instance: The quantum instance to evaluate the circuits.

        Raises:
            QiskitMachineLearningError: if `interpret` is passed without `output_shape`.
        """

<<<<<<< HEAD
        # TODO: currently cannot handle statevector simulator, at least throw exception
        # TODO: need to be able to handle partial measurements! (partial trace...)
=======
>>>>>>> 83c3add9
        # copy circuit and add measurements in case non are given

        self._circuit = circuit.copy()
        if quantum_instance.is_statevector:
            if len(self._circuit.clbits) > 0:
                self._circuit.remove_final_measurements()
        elif len(self._circuit.clbits) == 0:
            self._circuit.measure_all()

        self._input_params = list(input_params or [])
        self._weight_params = list(weight_params or [])
<<<<<<< HEAD
        self._interpret = interpret
=======
        self._interpret = interpret if interpret else lambda x: x
>>>>>>> 83c3add9
        dense_ = dense
        output_shape_: Union[int, Tuple[int, ...]] = -1
        if return_samples:
            num_samples = quantum_instance.run_config.shots
            dense_ = True
            # infer shape from function
<<<<<<< HEAD
            if interpret:
                ret = interpret(0)
                result = np.array(ret)
                output_shape_ = (num_samples, *result.shape)
                if len(result.shape) == 0:
                    output_shape_ = (num_samples, 1)
            else:
=======
            ret = self._interpret(0)
            result = np.array(ret)
            output_shape_ = (num_samples, *result.shape)
            if len(result.shape) == 0:
>>>>>>> 83c3add9
                output_shape_ = (num_samples, 1)
        else:
            if interpret:
                if output_shape is None:
                    raise QiskitMachineLearningError(
                        'No output shape given, but required in case of custom interpret!')
                output_shape_ = output_shape
            else:
                output_shape_ = (2**circuit.num_qubits,)

        self._gradient = gradient

        if isinstance(quantum_instance, (BaseBackend, Backend)):
            quantum_instance = QuantumInstance(quantum_instance)
        self._quantum_instance = quantum_instance
        self._sampler = CircuitSampler(quantum_instance, param_qobj=False, caching='all')

        # construct probability gradient opflow object
        grad_circuit = circuit.copy()
        grad_circuit.remove_final_measurements()  # TODO: ideally this would not be necessary
        params = list(input_params) + list(weight_params)
        self._grad_circuit = Gradient().convert(CircuitStateFn(grad_circuit), params)

        super().__init__(len(self._input_params), len(self._weight_params), dense_, return_samples,
                         output_shape_)

    @property
    def circuit(self) -> QuantumCircuit:
        """Returns the underlying quantum circuit."""
        return self._circuit

    @property
    def input_params(self) -> List:
        """Returns the list of input parameters."""
        return self._input_params

    @property
    def weight_params(self) -> List:
        """Returns the list of trainable weights parameters."""
        return self._weight_params

    @property
    def quantum_instance(self) -> QuantumInstance:
        """Returns the quantum instance to evaluate the circuit."""
        return self._quantum_instance

<<<<<<< HEAD
=======
    @quantum_instance.setter
    def quantum_instance(self, quantum_instance) -> None:
        """Sets the quantum instance to evaluate the circuit and make sure circuit has
        measurements or not depending on the type of backend used.
        """
        self._quantum_instance = quantum_instance

        # add measurements in case non are given
        if quantum_instance.is_statevector:
            if len(self._circuit.clbits) > 0:
                self._circuit.remove_final_measurements()
        elif len(self._circuit.clbits) == 0:
            self._circuit.measure_all()

>>>>>>> 83c3add9
    def _sample(self, input_data: np.ndarray, weights: np.ndarray) -> np.ndarray:
        if self._quantum_instance.is_statevector:
            raise QiskitMachineLearningError('Sampling does not work with statevector simulator!')

        # combine parameter dictionary
        param_values = {p: input_data[i] for i, p in enumerate(self.input_params)}
        param_values.update({p: weights[i] for i, p in enumerate(self.weight_params)})

        # evaluate operator
        orig_memory = self.quantum_instance.backend_options.get('memory')
        self.quantum_instance.backend_options['memory'] = True
        result = self.quantum_instance.execute(self.circuit.bind_parameters(param_values))
        self.quantum_instance.backend_options['memory'] = orig_memory

        # return samples
        memory = result.get_memory()
        samples = np.zeros((1, *self.output_shape))
        for i, b in enumerate(memory):
<<<<<<< HEAD
            sample: Union[int, Tuple[int, ...]] = int(b, 2)
            if self._interpret:
                sample = self._interpret(cast(int, sample))
            samples[0, i, :] = sample
=======
            samples[0, i, :] = self._interpret(int(b, 2))
>>>>>>> 83c3add9
        return samples

    def _probabilities(self, input_data: np.ndarray, weights: np.ndarray
                       ) -> Union[np.ndarray, SparseArray]:
        # combine parameter dictionary
        param_values = {p: input_data[i] for i, p in enumerate(self.input_params)}
        param_values.update({p: weights[i] for i, p in enumerate(self.weight_params)})

        # evaluate operator
        result = self.quantum_instance.execute(
            self.circuit.bind_parameters(param_values))
        counts = result.get_counts()
        shots = sum(counts.values())

        # initialize probabilities
        prob: Union[np.ndarray, SparseArray] = None
        if self.dense:
            prob = np.zeros((1, *self.output_shape))
        else:
            prob = DOK((1, *self.output_shape))

        # evaluate probabilities
        for b, v in counts.items():
<<<<<<< HEAD
            key: Union[int, Tuple[int, ...]] = int(b, 2)
            if self._interpret:
                key = self._interpret(cast(int, key))
=======
            key = self._interpret(int(b, 2))
>>>>>>> 83c3add9
            if isinstance(key, Integral):
                key = (cast(int, key),)
            key = (0, *key)  # type: ignore
            prob[key] += v / shots

<<<<<<< HEAD
        if self.dense:
            return prob
        else:
            return prob.to_coo()
=======
        return prob
>>>>>>> 83c3add9

    def _probability_gradients(self, input_data: np.ndarray, weights: np.ndarray
                               ) -> Tuple[Union[np.ndarray, SparseArray],
                                          Union[np.ndarray, SparseArray]]:
        # combine parameter dictionary
        param_values = {p: input_data[i] for i, p in enumerate(self.input_params)}
        param_values.update({p: weights[i] for i, p in enumerate(self.weight_params)})

        # TODO: additional "bind_parameters" should not be necessary, seems like a bug to be fixed
        grad = self._sampler.convert(self._grad_circuit, param_values
                                     ).bind_parameters(param_values).eval()

        # TODO: map to dictionary to pretend sparse logic --> needs to be fixed in opflow!
        input_grad_dicts: List[Dict] = []
        if self.num_inputs > 0:
            input_grad_dicts = [{} for _ in range(self.num_inputs)]
            for i in range(self.num_inputs):
                for k in range(2 ** self.circuit.num_qubits):
<<<<<<< HEAD
                    key: Union[int, Tuple[int, ...]] = k
                    if self._interpret:
                        key = self._interpret(cast(int, key))
=======
                    key = self._interpret(k)
>>>>>>> 83c3add9
                    if not isinstance(key, Integral):
                        # if key is an array-type, cast to hashable tuple
                        key = tuple(cast(Iterable[int], key))
                    input_grad_dicts[i][key] = (input_grad_dicts[i].get(key, 0.0) +
                                                np.real(grad[i][k]))

        weights_grad_dicts: List[Dict] = []
        if self.num_weights > 0:
            weights_grad_dicts = [{} for _ in range(self.num_weights)]
            for i in range(self.num_weights):
                for k in range(2 ** self.circuit.num_qubits):
<<<<<<< HEAD
                    key = k
                    if self._interpret:
                        key = self._interpret(key)
=======
                    key = self._interpret(k)
>>>>>>> 83c3add9
                    if not isinstance(key, Integral):
                        # if key is an array-type, cast to hashable tuple
                        key = tuple(cast(Iterable[int], key))
                    weights_grad_dicts[i][key] = (weights_grad_dicts[i].get(key, 0.0) +
                                                  np.real(grad[i + self.num_inputs][k]))
        # TODO: end of mapping to dictionary ------------------------------------------------

        input_grad: Union[np.ndarray, SparseArray] = None
        weights_grad: Union[np.ndarray, SparseArray] = None
<<<<<<< HEAD
        if self.dense:
=======
        if self._dense:
>>>>>>> 83c3add9
            input_grad = np.zeros((1, *self.output_shape, self.num_inputs))
            weights_grad = np.zeros((1, *self.output_shape, self.num_weights))
        else:
            if self.num_inputs > 0:
                input_grad = DOK((1, *self.output_shape, self.num_inputs))
            else:
                input_grad = np.zeros((1, *self.output_shape, self.num_inputs))
            if self.num_weights > 0:
                weights_grad = DOK((1, *self.output_shape, self.num_weights))
            else:
                weights_grad = np.zeros((1, *self.output_shape, self.num_weights))

        for i in range(self.num_inputs):
            for k, grad in input_grad_dicts[i].items():
                key = -1
                if isinstance(k, Integral):
                    key = (0, k, i)
                else:
                    key = (0, *k, i)  # type: ignore
                input_grad[key] = grad

        for i in range(self.num_weights):
            for k, grad in weights_grad_dicts[i].items():
                key = -1
                if isinstance(key, Integral):
                    key = (0, k, i)
                else:
                    key = (0, *k, i)  # type: ignore
                weights_grad[key] = grad

<<<<<<< HEAD
        if self.dense:
            return input_grad, weights_grad
        else:
            return input_grad.to_coo(), weights_grad.to_coo()
=======
        return input_grad, weights_grad
>>>>>>> 83c3add9
<|MERGE_RESOLUTION|>--- conflicted
+++ resolved
@@ -67,13 +67,8 @@
             QiskitMachineLearningError: if `interpret` is passed without `output_shape`.
         """
 
-<<<<<<< HEAD
-        # TODO: currently cannot handle statevector simulator, at least throw exception
         # TODO: need to be able to handle partial measurements! (partial trace...)
-=======
->>>>>>> 83c3add9
         # copy circuit and add measurements in case non are given
-
         self._circuit = circuit.copy()
         if quantum_instance.is_statevector:
             if len(self._circuit.clbits) > 0:
@@ -83,31 +78,17 @@
 
         self._input_params = list(input_params or [])
         self._weight_params = list(weight_params or [])
-<<<<<<< HEAD
-        self._interpret = interpret
-=======
         self._interpret = interpret if interpret else lambda x: x
->>>>>>> 83c3add9
         dense_ = dense
         output_shape_: Union[int, Tuple[int, ...]] = -1
         if return_samples:
             num_samples = quantum_instance.run_config.shots
             dense_ = True
             # infer shape from function
-<<<<<<< HEAD
-            if interpret:
-                ret = interpret(0)
-                result = np.array(ret)
-                output_shape_ = (num_samples, *result.shape)
-                if len(result.shape) == 0:
-                    output_shape_ = (num_samples, 1)
-            else:
-=======
             ret = self._interpret(0)
             result = np.array(ret)
             output_shape_ = (num_samples, *result.shape)
             if len(result.shape) == 0:
->>>>>>> 83c3add9
                 output_shape_ = (num_samples, 1)
         else:
             if interpret:
@@ -154,8 +135,6 @@
         """Returns the quantum instance to evaluate the circuit."""
         return self._quantum_instance
 
-<<<<<<< HEAD
-=======
     @quantum_instance.setter
     def quantum_instance(self, quantum_instance) -> None:
         """Sets the quantum instance to evaluate the circuit and make sure circuit has
@@ -170,7 +149,6 @@
         elif len(self._circuit.clbits) == 0:
             self._circuit.measure_all()
 
->>>>>>> 83c3add9
     def _sample(self, input_data: np.ndarray, weights: np.ndarray) -> np.ndarray:
         if self._quantum_instance.is_statevector:
             raise QiskitMachineLearningError('Sampling does not work with statevector simulator!')
@@ -189,14 +167,7 @@
         memory = result.get_memory()
         samples = np.zeros((1, *self.output_shape))
         for i, b in enumerate(memory):
-<<<<<<< HEAD
-            sample: Union[int, Tuple[int, ...]] = int(b, 2)
-            if self._interpret:
-                sample = self._interpret(cast(int, sample))
-            samples[0, i, :] = sample
-=======
             samples[0, i, :] = self._interpret(int(b, 2))
->>>>>>> 83c3add9
         return samples
 
     def _probabilities(self, input_data: np.ndarray, weights: np.ndarray
@@ -220,26 +191,16 @@
 
         # evaluate probabilities
         for b, v in counts.items():
-<<<<<<< HEAD
-            key: Union[int, Tuple[int, ...]] = int(b, 2)
-            if self._interpret:
-                key = self._interpret(cast(int, key))
-=======
             key = self._interpret(int(b, 2))
->>>>>>> 83c3add9
             if isinstance(key, Integral):
                 key = (cast(int, key),)
             key = (0, *key)  # type: ignore
             prob[key] += v / shots
 
-<<<<<<< HEAD
         if self.dense:
             return prob
         else:
             return prob.to_coo()
-=======
-        return prob
->>>>>>> 83c3add9
 
     def _probability_gradients(self, input_data: np.ndarray, weights: np.ndarray
                                ) -> Tuple[Union[np.ndarray, SparseArray],
@@ -258,13 +219,7 @@
             input_grad_dicts = [{} for _ in range(self.num_inputs)]
             for i in range(self.num_inputs):
                 for k in range(2 ** self.circuit.num_qubits):
-<<<<<<< HEAD
-                    key: Union[int, Tuple[int, ...]] = k
-                    if self._interpret:
-                        key = self._interpret(cast(int, key))
-=======
                     key = self._interpret(k)
->>>>>>> 83c3add9
                     if not isinstance(key, Integral):
                         # if key is an array-type, cast to hashable tuple
                         key = tuple(cast(Iterable[int], key))
@@ -276,13 +231,7 @@
             weights_grad_dicts = [{} for _ in range(self.num_weights)]
             for i in range(self.num_weights):
                 for k in range(2 ** self.circuit.num_qubits):
-<<<<<<< HEAD
-                    key = k
-                    if self._interpret:
-                        key = self._interpret(key)
-=======
                     key = self._interpret(k)
->>>>>>> 83c3add9
                     if not isinstance(key, Integral):
                         # if key is an array-type, cast to hashable tuple
                         key = tuple(cast(Iterable[int], key))
@@ -292,11 +241,7 @@
 
         input_grad: Union[np.ndarray, SparseArray] = None
         weights_grad: Union[np.ndarray, SparseArray] = None
-<<<<<<< HEAD
-        if self.dense:
-=======
-        if self._dense:
->>>>>>> 83c3add9
+        if self.dense:
             input_grad = np.zeros((1, *self.output_shape, self.num_inputs))
             weights_grad = np.zeros((1, *self.output_shape, self.num_weights))
         else:
@@ -327,11 +272,7 @@
                     key = (0, *k, i)  # type: ignore
                 weights_grad[key] = grad
 
-<<<<<<< HEAD
         if self.dense:
             return input_grad, weights_grad
         else:
-            return input_grad.to_coo(), weights_grad.to_coo()
-=======
-        return input_grad, weights_grad
->>>>>>> 83c3add9
+            return input_grad.to_coo(), weights_grad.to_coo()