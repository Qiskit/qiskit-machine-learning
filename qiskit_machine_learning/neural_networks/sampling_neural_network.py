--- conflicted
+++ resolved
@@ -27,42 +27,24 @@
     machine learning module that generate samples instead of (expected) values.
     """
 
-<<<<<<< HEAD
-    def __init__(self, num_inputs: int, num_weights: int, dense: bool,
-                 output_shape: Union[int, Tuple[int, ...]],
-                 return_samples: bool = False) -> None:
-=======
     def __init__(self, num_inputs: int, num_weights: int, sparse: bool, sampling: bool,
                  output_shape: Union[int, Tuple[int, ...]]) -> None:
->>>>>>> 1673c553
         """
 
         Args:
             num_inputs: The number of input features.
             num_weights: The number of trainable weights.
-<<<<<<< HEAD
-            dense: Whether the output is dense or sparse.
-            output_shape: The shape of the output.
-            return_samples: Determines whether the network returns a batch of samples or a sparse
-                vector (dictionary) of probabilities in its forward pass. In case of probabilities,
-=======
             sparse: Returns whether the output is sparse or not.
             sampling: Determines whether the network returns a batch of samples or (possibly
                 sparse) array of probabilities in its forward pass. In case of probabilities,
->>>>>>> 1673c553
                 the backward pass returns the probability gradients, while it returns (None, None)
                 in the case of samples.
             output_shape: The shape of the output.
         Raises:
             QiskitMachineLearningError: Invalid parameter values.
         """
-<<<<<<< HEAD
-        self._return_samples = return_samples
-        super().__init__(num_inputs, num_weights, dense, output_shape)
-=======
         self._sampling = sampling
         super().__init__(num_inputs, num_weights, sparse, output_shape)
->>>>>>> 1673c553
 
     @property
     def sampling(self) -> bool:
