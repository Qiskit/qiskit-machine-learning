# This code is part of Qiskit.
#
# (C) Copyright IBM 2020, 2021.
#
# This code is licensed under the Apache License, Version 2.0. You may
# obtain a copy of this license in the LICENSE.txt file in the root directory
# of this source tree or at http://www.apache.org/licenses/LICENSE-2.0.
#
# Any modifications or derivative works of this code must retain this
# copyright notice, and modified files need to carry a notice indicating
# that they have been altered from the originals.

"""An Opflow Quantum Neural Network that allows to use a parametrized opflow object as a
neural network."""

from copy import deepcopy
from typing import List, Optional, Union, Tuple

import numpy as np
from sparse import SparseArray

from qiskit.circuit import Parameter
from qiskit.opflow import Gradient, CircuitSampler, ListOp, OperatorBase, ExpectationBase
from qiskit.providers import BaseBackend, Backend
from qiskit.utils import QuantumInstance
from qiskit.utils.backend_utils import is_aer_provider

from .neural_network import NeuralNetwork
from .. import QiskitMachineLearningError


class OpflowQNN(NeuralNetwork):
    """Opflow Quantum Neural Network."""

    def __init__(self, operator: OperatorBase,
                 input_params: Optional[List[Parameter]] = None,
                 weight_params: Optional[List[Parameter]] = None,
                 exp_val: Optional[ExpectationBase] = None,
                 gradient: Optional[Gradient] = None,
                 quantum_instance: Optional[Union[QuantumInstance, BaseBackend, Backend]] = None):
        """Initializes the Opflow Quantum Neural Network.

        Args:
            operator: The parametrized operator that represents the neural network.
            input_params: The operator parameters that correspond to the input of the network.
            weight_params: The operator parameters that correspond to the trainable weights.
            exp_val: The Expected Value converter to be used for the operator.
            gradient: The Gradient converter to be used for the operator's backward pass.
            quantum_instance: The quantum instance to evaluate the network.
        """
        #  TODO: most of these should be private properties
        self.operator = operator
        self.input_params = list(input_params or [])
        self.weight_params = list(weight_params or [])
        self.exp_val = exp_val  # TODO: currently not used by Gradient!
        self.gradient = gradient or Gradient()

        if isinstance(quantum_instance, (BaseBackend, Backend)):
            quantum_instance = QuantumInstance(quantum_instance)

        if quantum_instance:
            self._quantum_instance = quantum_instance
            self._circuit_sampler = CircuitSampler(
                self._quantum_instance,
                param_qobj=is_aer_provider(self._quantum_instance.backend)
            )
            # TODO: replace by extended caching in circuit sampler after merged: "caching='all'"
            self._gradient_sampler = deepcopy(self._circuit_sampler)
        else:
            self._quantum_instance = None
            self._circuit_sampler = None
            self._gradient_sampler = None

        self.forward_operator = self.exp_val.convert(operator) if exp_val else operator
        self.gradient_operator = self.gradient.convert(operator,
                                                       self.input_params + self.weight_params)
        output_shape = self._get_output_shape_from_op(operator)
        super().__init__(len(self.input_params), len(self.weight_params),
                         sparse=False, output_shape=output_shape)

    def _get_output_shape_from_op(self, op: OperatorBase) -> Tuple[int, ...]:
        """Determines the output shape of a given operator."""
        # TODO: should eventually be moved to opflow
<<<<<<< HEAD
        # this is on purpose, to exclude sub-types
        if type(op) == ListOp:  # pylint: disable=unidiomatic-typecheck
=======
        # this "if" statement is on purpose, to prevent sub-classes.
        # pylint:disable=unidiomatic-typecheck
        if type(op) == ListOp:
>>>>>>> cfb5fa4b
            shapes = []
            for op_ in op.oplist:
                shape_ = self._get_output_shape_from_op(op_)
                shapes += [shape_]
            if not np.all([shape == shapes[0] for shape in shapes]):
                raise QiskitMachineLearningError(
                    'Only supports ListOps with children that return the same shape.')
            if shapes[0] == (1,):
                out = op.combo_fn(np.zeros((len(op.oplist))))
            else:
                out = op.combo_fn(np.zeros((len(op.oplist), *shapes[0])))
            return out.shape
        else:
            return (1,)

    def _forward(self, input_data: Optional[np.ndarray], weights: Optional[np.ndarray]
                 ) -> Union[np.ndarray, SparseArray]:
        # combine parameter dictionary
        # take i-th column as values for the i-th param in a batch
        param_values = {p: input_data[:, i].tolist() for i, p in enumerate(self.input_params)}
        param_values.update({p: [weights[i]] * input_data.shape[0]
                             for i, p in enumerate(self.weight_params)})

        # evaluate operator
        if self._circuit_sampler:
            op = self._circuit_sampler.convert(self.forward_operator, param_values)
            result = np.real(op.eval())
        else:
            # todo: batches: does bind_parameters support a list of values and what the output is?
            op = self.forward_operator.bind_parameters(param_values)
            result = np.real(op.eval())
        result = np.array(result)
        return result.reshape(-1, *self.output_shape)

    def _backward(self, input_data: Optional[np.ndarray], weights: Optional[np.ndarray]
                  ) -> Tuple[Optional[Union[np.ndarray, SparseArray]],
                             Optional[Union[np.ndarray, SparseArray]]]:
        # combine parameter dictionary

        # iterate over rows, each row is an element of a batch
        grad_all = np.zeros((input_data.shape[0], len(self.input_params) + len(self.weight_params)))
        for row in range(input_data.shape[0]):
            # take i-th column as values for the i-th param in a batch
            param_values = {p: input_data[row, j].tolist() for j, p in enumerate(self.input_params)}
            param_values.update({p: weights[j] for j, p in enumerate(self.weight_params)})

            # evaluate gradient over all parameters
            if self._gradient_sampler:
                grad = self._gradient_sampler.convert(self.gradient_operator, param_values)
                # TODO: this should not be necessary and is a bug!
                grad = grad.bind_parameters(param_values)
                grad = np.real(grad.eval())
            else:
                grad = self.gradient_operator.bind_parameters(param_values)
                grad = np.real(grad.eval())
            grad_all[row, :] = grad

        # split into and return input and weights gradients
        input_grad = np.array(grad_all[:, :self.num_inputs])\
            .reshape(-1, *self.output_shape, self.num_inputs)

        weights_grad = np.array(grad_all[:, self.num_inputs:])\
            .reshape(-1, *self.output_shape, self.num_weights)

        return input_grad, weights_grad<|MERGE_RESOLUTION|>--- conflicted
+++ resolved
@@ -81,14 +81,9 @@
     def _get_output_shape_from_op(self, op: OperatorBase) -> Tuple[int, ...]:
         """Determines the output shape of a given operator."""
         # TODO: should eventually be moved to opflow
-<<<<<<< HEAD
-        # this is on purpose, to exclude sub-types
-        if type(op) == ListOp:  # pylint: disable=unidiomatic-typecheck
-=======
         # this "if" statement is on purpose, to prevent sub-classes.
         # pylint:disable=unidiomatic-typecheck
         if type(op) == ListOp:
->>>>>>> cfb5fa4b
             shapes = []
             for op_ in op.oplist:
                 shape_ = self._get_output_shape_from_op(op_)
