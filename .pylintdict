--- conflicted
+++ resolved
@@ -24,11 +24,8 @@
 getter
 hashable
 hoc
-<<<<<<< HEAD
-=======
 th
 innerproduct
->>>>>>> 1e44fa91
 kwargs
 langle
 maxiter
